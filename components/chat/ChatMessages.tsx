--- conflicted
+++ resolved
@@ -2,12 +2,8 @@
 import { Edit, MessageSquare, Copy, Check } from 'lucide-react';
 import MessageContentRenderer from '@/components/MessageContent';
 import MarkdownRenderer from '@/components/MarkdownRenderer';
-<<<<<<< HEAD
 import ThinkingSection from '@/components/ui/ThinkingSection';
-import { RefObject } from 'react';
-=======
 import { RefObject, useState } from 'react';
->>>>>>> 187a44ba
 
 interface ChatMessagesProps {
   messages: Message[];
